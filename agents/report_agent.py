--- conflicted
+++ resolved
@@ -244,10 +244,6 @@
                     content.append(table)
                     content.append(Spacer(1, 6))
 
-<<<<<<< HEAD
-                justification = article.get('category_justification', 'N/A')
-                content.append(Paragraph(f"<b>Justification:</b> {justification}", article_style))
-=======
                 assessment = article.get('assessment', 'N/A')
                 score = article.get('assessment_score', 0)
                 content.append(Paragraph(f"<b>Assessment:</b> {assessment} (Score: {score}%)", article_style))
@@ -255,7 +251,6 @@
                 justification = article.get('category_justification', 'N/A')
                 content.append(Paragraph(f"<b>Use Case Category:</b> {category}", article_style))
                 content.append(Paragraph(f"<b>Use Case Justification:</b> {justification}", article_style))
->>>>>>> 2b8943ae
 
                 # Add space between articles
                 content.append(Spacer(1, 20))
