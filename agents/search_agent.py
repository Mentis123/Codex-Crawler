--- conflicted
+++ resolved
@@ -242,8 +242,5 @@
         return ce_validate_ai_relevance(article_data)
     except Exception as e:
         print(f"AI relevance validation failed: {e}")
-<<<<<<< HEAD
         return {"is_relevant": True, "reason": "Validation error"}
-=======
-        return {"is_relevant": True, "reason": "Validation error"}
->>>>>>> 43a8b6f2
+codex/fix-configuration-save-and-rollback-functionality