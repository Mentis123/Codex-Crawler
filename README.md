--- conflicted
+++ resolved
@@ -42,7 +42,7 @@
 - `main_agent_based.py`: New agent-based architecture implementation
 ## License
 
-<<<<<<< HEAD
+codex/create-tests-directory-and-add-unit-tests
 MIT
 
 ## Testing
@@ -53,7 +53,4 @@
 pip install -r requirements.txt
 pip install pytest
 pytest
-```
-=======
-This project is licensed under the [MIT License](LICENSE).
->>>>>>> 91ad109d
+```