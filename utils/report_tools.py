from reportlab.lib import colors
from reportlab.lib.pagesizes import letter
from reportlab.platypus import (
    SimpleDocTemplate,
    Table,
    TableStyle,
    Paragraph,
    Spacer,
)
from reportlab.lib.styles import getSampleStyleSheet, ParagraphStyle
from reportlab.lib.units import inch
from urllib.parse import unquote
from io import BytesIO
import os
from datetime import datetime
import pandas as pd
from openpyxl.utils import get_column_letter

ASSESSMENT_PRIORITY = {"INCLUDE": 0, "OK": 1, "CUT": 2}


def sort_by_assessment_and_score(articles):
    """Sort articles by assessment category and score."""
    return sorted(
        articles,
        key=lambda a: (
            ASSESSMENT_PRIORITY.get(a.get("assessment", "CUT"), 2),
            -a.get("assessment_score", 0),
        ),
    )

def generate_pdf_report(articles):
    """Generate a detailed PDF report including evaluation info."""
    if not articles:
        return b""

    articles = sort_by_assessment_and_score(articles)

    buffer = BytesIO()
    doc = SimpleDocTemplate(buffer, pagesize=letter)
    styles = getSampleStyleSheet()

    title_style = styles['Heading1']
    subtitle_style = styles['Heading2']
    normal_style = styles['Normal']
    takeaway_style = ParagraphStyle(
        'TakeawayStyle',
        parent=normal_style,
        leftIndent=20,
        rightIndent=20,
        spaceAfter=12,
        spaceBefore=12,
        borderWidth=1,
        borderColor=colors.lightgrey,
        borderPadding=10,
        borderRadius=5,
        backColor=colors.lightgrey,
    )

    content = []
    today = datetime.now().strftime("%Y-%m-%d")
    content.append(Paragraph(f"AI News Report - {today}", title_style))
    content.append(Spacer(1, 12))
    content.append(Paragraph(f"Top {len(articles)} AI Articles", subtitle_style))
    content.append(Spacer(1, 24))

    for i, article in enumerate(articles, 1):
        title = article.get('title', 'Untitled')
        url = article.get('url', '')
        content.append(Paragraph(f"{i}. <a href='{url}'>{title}</a>", subtitle_style))
        content.append(Spacer(1, 6))

        date = article.get('date', 'Unknown date')
        source = article.get('source', 'Unknown source')
        content.append(Paragraph(f"Published: {date} | Source: {source}", normal_style))

        category = article.get('category', 'N/A')
        content.append(Paragraph(f"<b>Use Case Category:</b> {category}", normal_style))

        assessment = article.get('assessment', 'N/A')
        score = article.get('assessment_score', 0)
        content.append(Paragraph(f"<b>Assessment:</b> {assessment} (Score: {score}%)", normal_style))

        content.append(Spacer(1, 6))

        takeaway = article.get('takeaway', 'No takeaway available')
        content.append(Paragraph(f"<b>Key Takeaway:</b> {takeaway}", takeaway_style))

        crit_results = article.get('criteria_results', [])
        if crit_results:
            table_data = [["Criteria", "Status", "Notes"]]
            table_styles = [
                ('BACKGROUND', (0, 0), (-1, 0), colors.whitesmoke),
                ('GRID', (0, 0), (-1, -1), 0.25, colors.grey),
                ('VALIGN', (0, 0), (-1, -1), 'TOP'),
                ('FONTSIZE', (0, 0), (-1, -1), 8),
                ('ALIGN', (1, 0), (1, -1), 'CENTER'),
                ('FONTNAME', (1, 1), (1, -1), 'Helvetica-Bold'),
                ('FONTSIZE', (1, 1), (1, -1), 12),
            ]
            
            for idx, crit in enumerate(crit_results, 1):
                status = "✓" if crit.get('status') else "✗"
                table_data.append([
                    crit.get('criteria', ''),
                    status,
                    crit.get('notes', '')
                ])
                # Add color style for each row's status cell individually
                if crit.get('status'):
                    table_styles.append(('TEXTCOLOR', (1, idx), (1, idx), colors.green))
                else:
                    table_styles.append(('TEXTCOLOR', (1, idx), (1, idx), colors.red))
                    
            table = Table(table_data, colWidths=[2.5 * inch, 0.6 * inch, 3.9 * inch])
            table.setStyle(TableStyle(table_styles))
            content.append(table)
            content.append(Spacer(1, 6))

        justification = article.get('category_justification', 'N/A')
<<<<<<< HEAD
        content.append(Paragraph(f"<b>Use Case Justification:</b> {justification}", normal_style))
=======
        content.append(Paragraph(f"<b>Use Case Category:</b> {category}", normal_style))
        content.append(Paragraph(f"<b>Use Case Category Justification:</b> {justification}", normal_style))
>>>>>>> bbdad8b9

        content.append(Spacer(1, 20))

    doc.build(content)
    pdf_data = buffer.getvalue()
    buffer.close()
    return pdf_data

def generate_csv_report(articles):
    """Generate a CSV report including evaluation info."""
    if not articles:
        return b""

    articles = sort_by_assessment_and_score(articles)

    output = BytesIO()
    data = []
    for article in articles:
        url = article.get('url', '')
        if 'file:///' in url:
            url = url.split('https://')[-1]
            url = f'https://{url}'
        url = unquote(url)

        row = {
            'Use Case Category': article.get('category', 'N/A'),
            'URL': url,
            'Title': article.get('title', ''),
            'Takeaway': article.get('takeaway', ''),
            'Date': article.get('date', ''),
            'Use Case Category Justification': article.get('category_justification', 'N/A'),
        }
        data.append(row)

    df = pd.DataFrame(data)
    df.to_csv(output, index=False)
    return output.getvalue()

def generate_excel_report(articles):
    """Generate an Excel report including evaluation info."""
    if not articles:
        return b""

    articles = sort_by_assessment_and_score(articles)

    output = BytesIO()
    data = []
    for article in articles:
        url = article.get('url', '')
        if 'file:///' in url:
            url = url.split('https://')[-1]
            url = f'https://{url}'
        url = unquote(url)

        row = {
            'Use Case Category': article.get('category', 'N/A'),
            'URL': url,
            'Title': article.get('title', ''),
            'Takeaway': article.get('takeaway', ''),
            'Date': article.get('date', ''),
            'Use Case Category Justification': article.get('category_justification', 'N/A'),
        }
        data.append(row)

    df = pd.DataFrame(data)

    with pd.ExcelWriter(output, engine='openpyxl') as writer:
        df.to_excel(writer, index=False, sheet_name='AI News')
        worksheet = writer.sheets['AI News']
        for idx, col in enumerate(df.columns):
            max_length = max(df[col].astype(str).apply(len).max(), len(col)) + 2
            worksheet.column_dimensions[get_column_letter(idx + 1)].width = max_length

    return output.getvalue()

def save_reports(pdf_data, csv_data, excel_data, report_dir):
    today_date = datetime.now().strftime("%Y-%m-%d")
    pdf_path = os.path.join(report_dir, f"ai_news_report_{today_date}.pdf")
    csv_path = os.path.join(report_dir, f"ai_news_report_{today_date}.csv")
    excel_path = os.path.join(report_dir, f"ai_news_report_{today_date}.xlsx")

    with open(pdf_path, "wb") as pdf_file:
        pdf_file.write(pdf_data)
    with open(csv_path, "wb") as csv_file:
        csv_file.write(csv_data)
    with open(excel_path, "wb") as excel_file:
        excel_file.write(excel_data)<|MERGE_RESOLUTION|>--- conflicted
+++ resolved
@@ -118,12 +118,8 @@
             content.append(Spacer(1, 6))
 
         justification = article.get('category_justification', 'N/A')
-<<<<<<< HEAD
-        content.append(Paragraph(f"<b>Use Case Justification:</b> {justification}", normal_style))
-=======
         content.append(Paragraph(f"<b>Use Case Category:</b> {category}", normal_style))
         content.append(Paragraph(f"<b>Use Case Category Justification:</b> {justification}", normal_style))
->>>>>>> bbdad8b9
 
         content.append(Spacer(1, 20))
 
