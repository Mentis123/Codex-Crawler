
import os
from openai import OpenAI
import json
from typing import Dict, Any, Optional, List
import re
import logging
import functools
import hashlib
import time
from utils.config_manager import load_config, DEFAULT_CONFIG

# Configure logging
logger = logging.getLogger(__name__)

<<<<<<< HEAD
# Lazily initialized OpenAI client
_client = None

def _get_client():
    global _client
    if _client is None:
        _client = OpenAI(api_key=os.getenv('OPENAI_API_KEY'))
    return _client
=======
# Initialize OpenAI client
try:
    client = OpenAI(api_key=os.getenv('OPENAI_API_KEY'))
except Exception:
    client = None
>>>>>>> 43a8b6f2

# Simple in-memory cache for API responses
_cache = {}

def _get_takeaway_rubric() -> str:
    """Retrieve the current takeaway rubric from configuration."""
    cfg = load_config()
    return cfg.get("takeaway_rubric", DEFAULT_CONFIG["takeaway_rubric"])

def cache_result(func):
    """Cache decorator for expensive API calls"""
    @functools.wraps(func)
    def wrapper(*args, **kwargs):
        # Create a cache key based on function name and arguments
        cache_key = f"{func.__name__}:{hashlib.md5(str(args).encode()).hexdigest()}"
        
        # If result exists in cache and is less than 6 hours old, return it
        if cache_key in _cache:
            timestamp, result = _cache[cache_key]
            if time.time() - timestamp < 21600:  # 6 hours
                logger.info(f"Using cached result for {func.__name__}")
                return result
        
        # Otherwise, call the function and cache the result
        result = func(*args, **kwargs)
        _cache[cache_key] = (time.time(), result)
        return result
    
    return wrapper

def split_into_chunks(content: str, max_chunk_size: int = 40000) -> List[str]:
    """Split content into smaller chunks to avoid processing issues."""
    # Clean and normalize content - more efficient regex
    content = re.sub(r'\s+', ' ', content.strip())

    # Quick return for small content
    if len(content) < max_chunk_size * 3:  # ~3 chars per token
        return [content]

    # Improved sentence splitting with better boundary handling
    sentences = re.split(r'(?<=[.!?])\s+', content)
    chunks = []
    current_chunk = []
    current_size = 0
    char_per_token = 3  
    max_chunk_chars = max_chunk_size * char_per_token

    for sentence in sentences:
        sentence_chars = len(sentence)

        # Handle very long sentences more efficiently
        if sentence_chars > max_chunk_chars:
            logger.warning(f"Very long sentence ({sentence_chars} chars) will be truncated")
            # Append existing chunk if any
            if current_chunk:
                chunks.append(' '.join(current_chunk))
                current_chunk = []
                current_size = 0
            
            # Create chunks from the long sentence
            for i in range(0, len(sentence), max_chunk_chars):
                chunks.append(sentence[i:i+max_chunk_chars])
            continue

        # Start a new chunk if the current one would exceed the limit
        if current_size + sentence_chars > max_chunk_chars:
            chunks.append(' '.join(current_chunk))
            current_chunk = [sentence]
            current_size = sentence_chars
        else:
            current_chunk.append(sentence)
            current_size += sentence_chars

    # Don't forget the last chunk
    if current_chunk:
        chunks.append(' '.join(current_chunk))

    logger.info(f"Split content into {len(chunks)} chunks (max size: {max_chunk_size} tokens)")
    return chunks

@cache_result
def _process_chunk(chunk: str) -> Optional[Dict[str, Any]]:
    """Process a single chunk of content with caching to avoid redundant API calls."""
    try:
        # Limit chunk size to avoid excessive token usage
        if len(chunk) > 150000:
            logger.warning(f"Chunk too large ({len(chunk)} chars), truncating...")
            chunk = chunk[:150000] + "..."

        prompt = (
            "Analyze this text and create a business-focused takeaway following these STRICT RULES:\n\n"
            + _get_takeaway_rubric() +
            "\n\nRespond with valid JSON only: {\"takeaway\": \"Your concise takeaway here\"}\n"
            "Ensure your JSON has properly closed quotes and braces.\n\n"
            + chunk
        )

        try:
            # Use an explicit model with timeout and retry mechanism
            response = _get_client().chat.completions.create(
                model="gpt-4o",  # Using gpt-4o for better balance of speed and quality
                messages=[
                    {"role": "system", "content": "You are a JSON generator. You must return ONLY valid, complete JSON in format {\"takeaway\": \"text\"}. Ensure all quotes are properly escaped and closed."},
                    {"role": "user", "content": prompt}
                ],
                max_completion_tokens=2000,
                response_format={"type": "json_object"},
                timeout=30
            )
        except Exception as api_error:
            logger.error(f"API error during processing: {str(api_error)}")
            # Return placeholder on API error to avoid cascading failures
            return {"takeaway": "Unable to process content due to API limitations."}

        if not response or not response.choices or not response.choices[0].message:
            logger.warning("Empty response received from API")
            return {"takeaway": "Error: Empty response from AI"}
            
        content = response.choices[0].message.content
        if content:
            content = content.strip()
            try:
                return json.loads(content)
            except json.JSONDecodeError as json_err:
                logger.warning(f"JSON decode error: {json_err} - Content: {content[:100]}...")
                
                # Progressive fallback for malformed JSON
                # First try a more precise pattern for quoted takeaway
                takeaway_match = re.search(r'"takeaway"\s*:\s*"((?:[^"\\]|\\.)*)(?:"|\Z)', content)
                if takeaway_match:
                    return {"takeaway": takeaway_match.group(1)}
                    
                # Try an alternate pattern that just gets everything between the quotes
                takeaway_match = re.search(r'"takeaway"\s*:\s*"([^"]*)', content)
                if takeaway_match:
                    return {"takeaway": takeaway_match.group(1)}
                    
                # As a last resort, just try to extract any text after the takeaway key
                takeaway_match = re.search(r'"takeaway"\s*:\s*["\']?([^"}\']+)', content)
                if takeaway_match:
                    return {"takeaway": takeaway_match.group(1)}
                    
        return {"takeaway": "Error extracting content."}

    except Exception as e:
        logger.error(f"Error processing chunk: {str(e)}")
        return {
            "takeaway": "Error occurred during content processing."
        }

@cache_result
def _combine_summaries(summaries: List[Dict[str, Any]]) -> Dict[str, Any]:
    """Combine chunk summaries with improved error handling and caching."""
    # Define combined_text at function scope to avoid unbound errors
    combined_text = ""
    
    # Quick returns for edge cases
    if not summaries:
        return {"takeaway": "No content available to summarize."}

    if len(summaries) == 1:
        return summaries[0]

    try:
        # Process the summaries into combined text - more efficiently
        valid_takeaways = [s.get("takeaway", "") for s in summaries if s and "takeaway" in s]
        if valid_takeaways:
            combined_text = " ".join(valid_takeaways)
        
        if not combined_text or len(combined_text) < 10:  # Ensure we have meaningful content
            return {"takeaway": "Unable to extract meaningful content from the articles."}

        prompt = (
            "Combine these takeaways into a single business-focused takeaway following these STRICT RULES:\n\n"
            + _get_takeaway_rubric() +
            "\n\nRespond in JSON format: {\"takeaway\": \"combined takeaway\"}\n\n"
            f"Takeaways to combine: {combined_text[:50000]}"
        )

        try:
            # Use an explicit model with better error handling
            response = _get_client().chat.completions.create(
                model="gpt-4o",  # Using gpt-4o for balance of speed and quality
                messages=[
                    {"role": "system", "content": "You are a JSON generator. You must return ONLY valid, complete JSON in format {\"takeaway\": \"text\"}. Ensure all quotes are properly escaped and closed."},
                    {"role": "user", "content": prompt}
                ],
                max_completion_tokens=2000,
                response_format={"type": "json_object"},
                timeout=30
            )
        except Exception as api_error:
            logger.error(f"API error during summary combination: {str(api_error)}")
            # Return the first summary as fallback on API error
            if summaries and "takeaway" in summaries[0]:
                return summaries[0]
            return {"takeaway": "Unable to combine summaries due to API limitations."}

        if not response or not response.choices or not response.choices[0].message:
            logger.warning("Empty response received from API during combination")
            return {"takeaway": "Error: Empty response from AI"}
            
        content = response.choices[0].message.content
        if content:
            content = content.strip()
            try:
                return json.loads(content)
            except json.JSONDecodeError as json_err:
                logger.warning(f"JSON decode error in combine: {json_err} - Content: {content[:100]}...")
                
                # Progressive fallback with better patterns
                # First try a more precise pattern for quoted takeaway
                takeaway_match = re.search(r'"takeaway"\s*:\s*"((?:[^"\\]|\\.)*)(?:"|\Z)', content)
                if takeaway_match:
                    return {"takeaway": takeaway_match.group(1)}
                    
                # Try an alternate pattern that just gets everything between the quotes
                takeaway_match = re.search(r'"takeaway"\s*:\s*"([^"]*)', content)
                if takeaway_match:
                    return {"takeaway": takeaway_match.group(1)}
                    
                # As a last resort, just try to extract any text after the takeaway key
                takeaway_match = re.search(r'"takeaway"\s*:\s*["\']?([^"}\']+)', content)
                if takeaway_match:
                    return {"takeaway": takeaway_match.group(1)}
        
        # If we get here, use the combined text as fallback (combined_text is always initialized above)
        return {"takeaway": combined_text[:2000] if combined_text else "Error processing content"}

    except Exception as e:
        logger.error(f"Error combining summaries: {str(e)}")
        # Return a meaningful fallback even in case of errors
        if summaries and len(summaries) > 0 and "takeaway" in summaries[0]:
            return summaries[0]  # Return the first summary if available
        return {"takeaway": "Error processing content"}

def summarize_article(content: str) -> Dict[str, Any]:
    """Generate a takeaway for an article with improved efficiency and error handling."""
    try:
        # Quick validation of content
        if not content or len(content) < 100:
            return {
                "takeaway": "Article content is too short or empty."
            }

        # Normalize content to improve processing
        content = re.sub(r'\s+', ' ', content.strip())
        
        # Generate a unique identifier for the article content for caching
        content_hash = hashlib.md5(content[:10000].encode()).hexdigest()
        cache_key = f"article_summary:{content_hash}"
        
        # Check if we already have this article cached
        if cache_key in _cache:
            timestamp, result = _cache[cache_key]
            # Use cache if less than 24 hours old
            if time.time() - timestamp < 86400:  # 24 hours in seconds
                logger.info(f"Using cached article summary")
                return result
        
        # Split content into manageable chunks
        chunks = split_into_chunks(content, max_chunk_size=40000)

        if not chunks:
            return {
                "takeaway": "Unable to process content."
            }

        # Process chunks in parallel if there are multiple chunks
        chunk_summaries = []
        for i, chunk in enumerate(chunks):
            chunk_tokens = len(chunk) // 3
            logger.info(f"Processing chunk {i+1}/{len(chunks)} (~{chunk_tokens} tokens)")

            if chunk_tokens > 40000:
                logger.warning(f"Chunk {i+1} too large ({chunk_tokens} tokens), truncating")
                truncated_chunk = chunk[:120000]
                summary = _process_chunk(truncated_chunk)
            else:
                summary = _process_chunk(chunk)

            if summary:
                chunk_summaries.append(summary)

        if not chunk_summaries:
            return {
                "takeaway": "Content could not be processed properly."
            }

        # Combine summaries - already uses caching via the decorator
        combined = _combine_summaries(chunk_summaries)
        result = combined if combined else {
            "takeaway": "Error combining article summaries."
        }
        
        # Cache the final result
        _cache[cache_key] = (time.time(), result)
        
        return result

    except Exception as e:
        logger.error(f"Error summarizing article: {str(e)}")
        return {
            "takeaway": "Unable to analyze content at this time."
        }<|MERGE_RESOLUTION|>--- conflicted
+++ resolved
@@ -13,7 +13,7 @@
 # Configure logging
 logger = logging.getLogger(__name__)
 
-<<<<<<< HEAD
+codex/fix-configuration-save-and-rollback-functionality
 # Lazily initialized OpenAI client
 _client = None
 
@@ -22,13 +22,6 @@
     if _client is None:
         _client = OpenAI(api_key=os.getenv('OPENAI_API_KEY'))
     return _client
-=======
-# Initialize OpenAI client
-try:
-    client = OpenAI(api_key=os.getenv('OPENAI_API_KEY'))
-except Exception:
-    client = None
->>>>>>> 43a8b6f2
 
 # Simple in-memory cache for API responses
 _cache = {}
